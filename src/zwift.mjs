import fetch from 'node-fetch';
import protobuf from 'protobufjs';
import path from 'node:path';
import {fileURLToPath} from 'node:url';

const __dirname = path.dirname(fileURLToPath(import.meta.url));
const _case = protobuf.parse.defaults.keepCase;
protobuf.parse.defaults.keepCase = true;
const protos = protobuf.loadSync(path.join(__dirname, 'zwift.proto')).root;
protobuf.parse.defaults.keepCase = _case;

let xRequestId = 1;
let authToken;


export function isAuthenticated() {
    return !!authToken;
}


export async function api(urn, options={}, headers={}) {
    headers = headers || {};
    if (!options.noAuth) {
        if (!authToken || !authToken.access_token) {
            throw new TypeError('Auth token not set');
        }
        headers['Authorization'] = `Bearer ${authToken.access_token}`;
    }
    if (options.json) {
        options.body = JSON.stringify(options.json);
        headers['Content-Type'] = 'application/json';
    }
    if (options.accept) {
        headers['Accept'] = {
            json: 'application/json',
            protobuf: 'application/x-protobuf-lite',
        }[options.accept];
    }
    const host = options.host || `us-or-rly101.zwift.com`;
    const r = await fetch(`https://${host}/${urn.replace(/^\//, '')}`, {
        headers: {
            'Platform': 'OSX',
            'Source': 'Game Client',
            'User-Agent': 'CNL/3.20.4 (macOS 12 Monterey; Darwin Kernel 21.4.0) zwift/1.0.101024 curl/7.78.0-DEV',
            'X-Machine-Id': '2-986ffe25-41af-475a-8738-1bb16d3ca987',
            'X-Request-Id': xRequestId++,
            ...headers,
        },
        ...options,
    });
    if (!r.ok && (!options.ok || !options.ok.includes(r.status))) {
        const msg = await r.text();
        console.error('Zwift API Error:', r.status, msg);
        throw new Error('Zwift HTTP Error: ' + r.status);
    }
    return r;
}


export async function apiJSON(urn, options, headers) {
    const r = await api(urn, {accept: 'json', ...options}, headers);
    return await r.json();
}


export async function apiPB(urn, options, headers) {
    const r = await api(urn, {accept: 'protobuf', ...options}, headers);
    const ProtoBuf = protos.get(options.protobuf);
    return ProtoBuf.decode(new Uint8Array(await r.arrayBuffer()));
}


export async function getProfile(id) {
    return await apiJSON(`/api/profiles/${id}`);
}


export async function getProfiles(ids) {
    const q = new URLSearchParams(ids.map(id => ['id', id]));
    const unordered = (await apiPB(`/api/profiles?${q}`, {protobuf: 'PlayerProfiles'})).profiles;
    const m = new Map(unordered.map(x => [Number(x.id), x]));
    return ids.map(id => m.get(id));
}


export async function searchProfiles(query, options={}) {
    const limit = options.limit || 100;
    const results = [];
    let start = 0;
    let pages = 0;
    const pageLimit = options.pageLimit ? options.pageLimit : 10;
    while (true) {
        const q = new URLSearchParams({start, limit});
        const page = await (await api(`/api/search/profiles?${q}`, {
            method: 'POST',
            json: {query},
        })).json();
        for (const x of page) {
            results.push(x);
        }
        if (page.length < limit || ++pages >= pageLimit) {
            break;
        }
        start = results.length;
    }
    return results;
}


export async function giveRideon(to, from) {
    await (await api(`/api/profiles/${to}/activities/0/rideon`, {
        method: 'POST',
        json: {profileId: from},
        accept: 'json',
    })).json();
}


export async function getNotifications() {
    return await (await api(`/api/notifications`, {accept: 'json'})).json();
}


export async function getEventFeed() {  // from=epoch, limit=25, sport=CYCLING
    return await (await api(`/api/event-feed`, {accept: 'json'})).json();
}


export async function authenticate(username, password) {
    const r = await api('/auth/realms/zwift/protocol/openid-connect/token', {
        host: 'secure.zwift.com',
        noAuth: true,
        method: 'POST',
        ok: [200, 401],
        accept: 'json',
        body: new URLSearchParams({
            client_id: 'Zwift Game Client',
            grant_type: 'password',
            password,
            username,
        })
    });
    const resp = await r.json();
    if (r.status === 401) {
        throw new Error(resp.error_description || 'Login failed');
    }
    authToken = resp;
    console.debug("Zwift auth token acquired");
    schedRefresh(authToken.expires_in * 1000 / 2);
}


export async function refreshToken() {
    if (!authToken) {
        console.warn("No auth token to refresh");
        return false;
    }
    const r = await api('/auth/realms/zwift/protocol/openid-connect/token', {
        host: 'secure.zwift.com',
        noAuth: true,
        method: 'POST',
        accept: 'json',
        body: new URLSearchParams({
            client_id: 'Zwift Game Client',
            grant_type: 'refresh_token',
            refresh_token: authToken.refresh_token,
        })
    });
    const resp = await r.json();
    authToken = resp;
    console.debug("Zwift auth token refreshed");
    schedRefresh(authToken.expires_in * 1000 / 2);
}


let _nextRefresh;
function cancelRefresh() {
    clearTimeout(_nextRefresh);
}


function schedRefresh(delay) {
    cancelRefresh();
    console.debug(`Refresh Zwift token in: ${Math.round(delay / 1000)} seconds`);
    _nextRefresh = setTimeout(refreshToken, delay);
<<<<<<< HEAD
}
=======
}


// XXX devtools prototyping
global.zwift = {
    api,
    apiJSON,
    apiPB,
    getProfile,
    getProfiles,
    searchProfiles,
    giveRideon,
    getNotifications,
    getEventFeed,
    authenticate,
    refreshToken,
};
>>>>>>> ee4d38ac
<|MERGE_RESOLUTION|>--- conflicted
+++ resolved
@@ -183,24 +183,4 @@
     cancelRefresh();
     console.debug(`Refresh Zwift token in: ${Math.round(delay / 1000)} seconds`);
     _nextRefresh = setTimeout(refreshToken, delay);
-<<<<<<< HEAD
-}
-=======
-}
-
-
-// XXX devtools prototyping
-global.zwift = {
-    api,
-    apiJSON,
-    apiPB,
-    getProfile,
-    getProfiles,
-    searchProfiles,
-    giveRideon,
-    getNotifications,
-    getEventFeed,
-    authenticate,
-    refreshToken,
-};
->>>>>>> ee4d38ac
+}