{
  "name": "sauce4zwift",
  "productName": "Sauce for Zwift™",
  "private": true,
  "version": "0.99.5-alpha",
  "description": "Overlay widgets and advanced instrumentation for the serious Zwifter.",
  "homepage": "https://www.sauce.llc",
  "author": "Sauce, LLC",
  "license": "UNLICENSED",
  "main": "src/loader.js",
  "scripts": {
    "start": "electron .",
    "start-debug-brk": "electron --inspect-brk .",
    "start-debug": "electron --inspect .",
    "unpacked": "electron-builder --dir",
    "build": "electron-builder build -p never",
    "publish": "electron-builder build -p always",
    "postinstall": "electron-builder install-app-deps",
    "test": "NODE_OPTIONS='--experimental-vm-modules' npx jest",
    "test-debug": "NODE_OPTIONS='--experimental-vm-modules --inspect-brk' npx jest --runInBand"
  },
  "dependencies": {
    "@sentry/node": "6.19.6",
    "better-sqlite3": "8.5.0",
    "electron-updater": "6.1.1",
    "express": "4.18.2",
    "express-ws": "5.0.2",
    "jsfit": "github:saucellc/jsfit.git#617a6e1087",
    "keytar": "7.9.0",
    "node-fetch": "3.3.2",
    "protobufjs": "7.2.4",
    "xxhash-addon": "2.0.1"
  },
  "optionalDependencies": {
<<<<<<< HEAD
    "zwift-utils": "https://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@github.com/SauceLLC/zwift-utils.git"
=======
    "zwift-utils": "https://github.com/SauceLLC/zwift-utils.git#6afdb3cf28bae0ea58c85fc17e78d4a391e9a35b"
>>>>>>> f33dfcda
  },
  "devDependencies": {
    "@sentry/browser": "6.19.6",
    "echarts": "5.4.3",
    "electron": "24.8.3",
    "electron-builder": "24.6.0",
    "@electron/notarize": "2.1.0",
    "eslint": "8.46.0",
    "jest": "29.6.1",
    "sass": "1.65.0",
    "world_countries_lists": "2.8.1"
  },
  "jest": {
    "roots": [
      "test"
    ],
    "testMatch": [
      "**/*.test.mjs"
    ]
  },
  "build": {
    "appId": "io.saucellc.sauce4zwift",
    "artifactName": "sauce4zwift-${version}.${ext}",
    "buildDependenciesFromSource": true,
    "generateUpdatesFilesForAllChannels": true,
    "files": [
      "!**/Makefile",
      "!**/README.md",
      "!**/CONTRIBUTING.md",
      "!**/HISTORY.md",
      "!**/.github",
      "!**/.eslint*",
      "!**/.jest*",
      "!**/*.js.map",
      "!**/*.ts.map",
      "!**/*.mjs.map",
      "!**/*.css.map",
      "!**/*.vcxproj",
      "!**/*.vcxproj.*",
      "!**/.history",
      "!.*",
      "!test",
      "!tools",
      "!assets",
      "!pages/scss",
      "!**/xxhash-addon/bin",
      "!**/keytar/bin",
      "!**/keytar/node_modules",
      "!**/build/node_gyp_bins",
      "!**/better-sqlite3/bin",
      "!**/better-sqlite3/build/{Release,Debug}/*.a",
      "!**/better-sqlite3/build/{Release,Debug}/*.lib",
      "!**/{Release,Debug}/.forge-meta",
      "!**/better-sqlite3/build/{Release,Debug}/test_extension.*",
      "!**/better-sqlite3/build/deps",
      "!**/better-sqlite3/deps",
      "!**/better-sqlite3/src",
      "!node_modules/**/*.ilk",
      "!node_modules/**/*.exp",
      "!node_modules/**/*.lib",
      "!node_modules/**/{Release,Debug}/obj",
      "!node_modules/protobufjs/scripts",
      "!node_modules/protobufjs/dist",
      "!node_modules/xxhash-addon/src",
      "!node_modules/xxhash-addon/xxHash",
      "!node_modules/nan",
      "!node_modules/web-streams-polyfill",
      "!node_modules/@sentry/**/build",
      "!node_modules/@sentry/**/esm",
      "!node_modules/zwift-utils",
      "!**/*.ts.map",
      "!node_modules/typed-emitter",
      "!node_modules/rxjs",
      "!**/*.o.d",
      "!**/*.a.d",
      "!**/*.node.d"
    ],
    "asar": false,
    "publish": [
      {
        "provider": "github",
        "owner": "SauceLLC",
        "repo": "sauce4zwift-releases"
      }
    ],
    "win": {
      "certificateFile": "../../Documents/sauce-code-signing-bundle.pfx"
    },
    "mac": {
      "target": {
        "target": "zip",
        "arch": [
          "universal"
        ]
      },
      "notarize": false,
      "category": "public.app-category.healthcare-fitness",
      "identity": "Sauce, LLC (7P47F44SKP)",
      "hardenedRuntime": true,
      "gatekeeperAssess": false,
      "entitlements": "build/entitlements.mac.plist",
      "entitlementsInherit": "build/entitlements.mac.plist"
    },
    "linux": {
      "target": "AppImage",
      "category": "Game"
    },
    "afterSign": "build/scripts/notarize.js"
  }
}<|MERGE_RESOLUTION|>--- conflicted
+++ resolved
@@ -32,11 +32,7 @@
     "xxhash-addon": "2.0.1"
   },
   "optionalDependencies": {
-<<<<<<< HEAD
-    "zwift-utils": "https://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@github.com/SauceLLC/zwift-utils.git"
-=======
     "zwift-utils": "https://github.com/SauceLLC/zwift-utils.git#6afdb3cf28bae0ea58c85fc17e78d4a391e9a35b"
->>>>>>> f33dfcda
   },
   "devDependencies": {
     "@sentry/browser": "6.19.6",
